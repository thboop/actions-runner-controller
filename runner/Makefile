DOCKER_USER ?= jokicnikola07
NAME ?= ${DOCKER_USER}/actions-runner
DIND_RUNNER_NAME ?= ${DOCKER_USER}/actions-runner-dind
TAG ?= latest
TARGETPLATFORM ?= $(shell arch)

RUNNER_VERSION ?= 2.293.0
RUNNER_CONTAINER_HOOKS_VERSION ?= 0.1.0
DOCKER_VERSION ?= 20.10.12

# default list of platforms for which multiarch image is built
ifeq (${PLATFORMS}, )
	export PLATFORMS="linux/amd64,linux/arm64"
endif

# if IMG_RESULT is unspecified, by default the image will be pushed to registry
ifeq (${IMG_RESULT}, load)
	export PUSH_ARG="--load"
    # if load is specified, image will be built only for the build machine architecture.
    export PLATFORMS="local"
else ifeq (${IMG_RESULT}, cache)
	# if cache is specified, image will only be available in the build cache, it won't be pushed or loaded
	# therefore no PUSH_ARG will be specified
else
	export PUSH_ARG="--push"
endif

docker-build-ubuntu:
<<<<<<< HEAD
	docker build --build-arg TARGETPLATFORM=${TARGETPLATFORM} --build-arg RUNNER_VERSION=${RUNNER_VERSION} --build-arg DOCKER_VERSION=${DOCKER_VERSION} -t ${NAME}:${TAG} .
	# docker build --build-arg TARGETPLATFORM=${TARGETPLATFORM} --build-arg RUNNER_VERSION=${RUNNER_VERSION} --build-arg DOCKER_VERSION=${DOCKER_VERSION} -t ${DIND_RUNNER_NAME}:${TAG} -f Dockerfile.dindrunner .
=======
	docker build \
	  --build-arg TARGETPLATFORM=${TARGETPLATFORM} \
	  --build-arg RUNNER_VERSION=${RUNNER_VERSION} \
	  --build-arg RUNNER_CONTAINER_HOOKS_VERSION=${RUNNER_CONTAINER_HOOKS_VERSION} \
	  --build-arg DOCKER_VERSION=${DOCKER_VERSION} \
	  -f actions-runner.dockerfile \
	  -t ${NAME}:${TAG} .
	docker build \
	  --build-arg TARGETPLATFORM=${TARGETPLATFORM} \
	  --build-arg RUNNER_VERSION=${RUNNER_VERSION} \
	  --build-arg DOCKER_VERSION=${DOCKER_VERSION} \
	  -f actions-runner-dind.dockerfile \
	  -t ${DIND_RUNNER_NAME}:${TAG} .
>>>>>>> 5ac82b9b

docker-push-ubuntu:
	docker push ${NAME}:${TAG}
	docker push ${DIND_RUNNER_NAME}:${TAG}

docker-buildx-ubuntu:
	export DOCKER_CLI_EXPERIMENTAL=enabled ;\
    export DOCKER_BUILDKIT=1
	@if ! docker buildx ls | grep -q container-builder; then\
		docker buildx create --platform ${PLATFORMS} --name container-builder --use;\
	fi
	docker buildx build --platform ${PLATFORMS} \
<<<<<<< HEAD
		--build-arg RUNNER_VERSION=${RUNNER_VERSION} \
		--build-arg DOCKER_VERSION=${DOCKER_VERSION} \
		-t "${NAME}:${TAG}" \
		-f Dockerfile \
		. ${PUSH_ARG}
	docker buildx build --platform ${PLATFORMS} \
		--build-arg RUNNER_VERSION=${RUNNER_VERSION} \
		--build-arg DOCKER_VERSION=${DOCKER_VERSION} \
		-t "${DIND_RUNNER_NAME}:${TAG}" \
		-f Dockerfile.dindrunner \
		. ${PUSH_ARG}
=======
	  --build-arg RUNNER_VERSION=${RUNNER_VERSION} \
	  --build-arg RUNNER_CONTAINER_HOOKS_VERSION=${RUNNER_CONTAINER_HOOKS_VERSION} \
	  --build-arg DOCKER_VERSION=${DOCKER_VERSION} \
	  -f actions-runner.dockerfile \
	  -t "${NAME}:${TAG}" \
	  . ${PUSH_ARG}
	docker buildx build --platform ${PLATFORMS} \
	  --build-arg RUNNER_VERSION=${RUNNER_VERSION} \
	  --build-arg RUNNER_CONTAINER_HOOKS_VERSION=${RUNNER_CONTAINER_HOOKS_VERSION} \
	  --build-arg DOCKER_VERSION=${DOCKER_VERSION} \
	  -f actions-runner-dind.dockerfile \
	  -t "${DIND_RUNNER_NAME}:${TAG}" \
	  . ${PUSH_ARG}
>>>>>>> 5ac82b9b
<|MERGE_RESOLUTION|>--- conflicted
+++ resolved
@@ -26,10 +26,6 @@
 endif
 
 docker-build-ubuntu:
-<<<<<<< HEAD
-	docker build --build-arg TARGETPLATFORM=${TARGETPLATFORM} --build-arg RUNNER_VERSION=${RUNNER_VERSION} --build-arg DOCKER_VERSION=${DOCKER_VERSION} -t ${NAME}:${TAG} .
-	# docker build --build-arg TARGETPLATFORM=${TARGETPLATFORM} --build-arg RUNNER_VERSION=${RUNNER_VERSION} --build-arg DOCKER_VERSION=${DOCKER_VERSION} -t ${DIND_RUNNER_NAME}:${TAG} -f Dockerfile.dindrunner .
-=======
 	docker build \
 	  --build-arg TARGETPLATFORM=${TARGETPLATFORM} \
 	  --build-arg RUNNER_VERSION=${RUNNER_VERSION} \
@@ -43,7 +39,6 @@
 	  --build-arg DOCKER_VERSION=${DOCKER_VERSION} \
 	  -f actions-runner-dind.dockerfile \
 	  -t ${DIND_RUNNER_NAME}:${TAG} .
->>>>>>> 5ac82b9b
 
 docker-push-ubuntu:
 	docker push ${NAME}:${TAG}
@@ -56,19 +51,6 @@
 		docker buildx create --platform ${PLATFORMS} --name container-builder --use;\
 	fi
 	docker buildx build --platform ${PLATFORMS} \
-<<<<<<< HEAD
-		--build-arg RUNNER_VERSION=${RUNNER_VERSION} \
-		--build-arg DOCKER_VERSION=${DOCKER_VERSION} \
-		-t "${NAME}:${TAG}" \
-		-f Dockerfile \
-		. ${PUSH_ARG}
-	docker buildx build --platform ${PLATFORMS} \
-		--build-arg RUNNER_VERSION=${RUNNER_VERSION} \
-		--build-arg DOCKER_VERSION=${DOCKER_VERSION} \
-		-t "${DIND_RUNNER_NAME}:${TAG}" \
-		-f Dockerfile.dindrunner \
-		. ${PUSH_ARG}
-=======
 	  --build-arg RUNNER_VERSION=${RUNNER_VERSION} \
 	  --build-arg RUNNER_CONTAINER_HOOKS_VERSION=${RUNNER_CONTAINER_HOOKS_VERSION} \
 	  --build-arg DOCKER_VERSION=${DOCKER_VERSION} \
@@ -81,5 +63,4 @@
 	  --build-arg DOCKER_VERSION=${DOCKER_VERSION} \
 	  -f actions-runner-dind.dockerfile \
 	  -t "${DIND_RUNNER_NAME}:${TAG}" \
-	  . ${PUSH_ARG}
->>>>>>> 5ac82b9b
+	  . ${PUSH_ARG}